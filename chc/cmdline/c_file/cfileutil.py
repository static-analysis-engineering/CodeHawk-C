--- conflicted
+++ resolved
@@ -56,12 +56,9 @@
 import subprocess
 import sys
 
-<<<<<<< HEAD
-from typing import Callable, cast, List, NoReturn, Optional, TYPE_CHECKING
-=======
+
 from typing import (
     Any, Callable, cast, Dict, List, NoReturn, Optional, TYPE_CHECKING)
->>>>>>> 82de6965
 
 from chc.cmdline.AnalysisManager import AnalysisManager
 from chc.cmdline.ParseManager import ParseManager
@@ -77,13 +74,10 @@
 from chc.util.loggingutil import chklogger, LogLevel
 
 if TYPE_CHECKING:
-<<<<<<< HEAD
     from chc.invariants.CInvariantFact import CInvariantNRVFact
-=======
     from chc.app.CAttributes import CAttributes
     from chc.app.CTyp import (
         CTypComp, CTypFloat, CTypFun, CTypInt, CTypPtr)
->>>>>>> 82de6965
     from chc.proof.CFunctionPO import CFunctionPO
 
 
